"""
Useful utilities used in Stats
"""
<<<<<<< HEAD
import itertools
=======
from __future__ import print_function
import itertools
import pickle
import functools

import cloudpickle
import numpy as np
import xarray
from datacube.api.query import Query

from datacube.storage.masking import mask_invalid_data, create_mask_value
>>>>>>> 6f1fd9dd


def tile_iter(tile, chunk_size):
    """
    Return the sequence of chunks to split a tile into computable regions.

    :param Tile tile: a tile of `.shape` size containing `.dim` dimensions
    :param chunk_size: dict of dimension sizes
    :return: Sequence of chunks to iterate across the entire tile
    """
    defaults = tuple(size if dim in chunk_size else None
                     for dim, size in zip(tile.dims, tile.shape))
    steps = _tuplify(tile.dims, chunk_size, defaults)
    return _block_iter(steps, tile.shape)


def _tuplify(keys, values, defaults):
    assert not set(values.keys()) - set(keys), 'bad keys'
    return tuple(values.get(key, default) for key, default in zip(keys, defaults))


def _block_iter(steps, shape):
    return itertools.product(*(_slicify(step, size) for step, size in zip(steps, shape)))


def _slicify(step, size):
    if step is None:
        return [slice(None)]
    else:
<<<<<<< HEAD
        return (slice(i, min(i + step, size)) for i in range(0, size, step))
=======
        return (slice(i, min(i + step, size)) for i in range(0, size, step))


def first(xs):
    """ Get first element from a sequence
    """
    return list(itertools.islice(xs, 1))[0]


def first_var(ds):
    """ Get first data variable from dataset
    """
    return first(ds.data_vars.values())


def sensible_mask_invalid_data(data):
    # TODO This should be pushed up to datacube-core
    # xarray.DataArray.where() converts ints to floats, since NaNs are used to represent nodata
    # by default, this uses float64, which is way over the top for an int16 value, so
    # lets convert to float32 first, to save a bunch of memory.
    data = _convert_to_floats(data)  # This is stripping out variable attributes
    return mask_invalid_data(data)


def sensible_where(data, mask):
    data = _convert_to_floats(data)  # This is stripping out variable attributes
    return data.where(mask)


def da_is_float(da):
    """
    Check if DataArray is of floating point type
    """
    assert hasattr(da, 'dtype')

    return da.dtype.kind is 'f'


def ds_all_float(ds):
    """
    Check if dataset contains only floating point arrays
    """
    assert isinstance(ds, xarray.Dataset)

    for da in ds.data_vars.values():
        if not da_is_float(da):
            return False
    return True


def da_nodata(da, default=None):
    """
    Lookup `nodata` property of DataArray

    Returns:
      nodata if set
      default if supplied, otherwise

      NaN for floating point arrays
      0   for everything else
    """
    nodata = getattr(da, 'nodata', None)
    if nodata is not None:
        return nodata

    if default is not None:
        return default

    if da_is_float(da):
        return np.nan

    # integer like but has no 'nodata' attribute and default wasn't specified
    return 0


def nodata_like(ds):
    """Similar to xarray.full_like but filled with nodata value or with NaN for
    floating point variables.

    """
    assert isinstance(ds, (xarray.Dataset, xarray.DataArray))

    def _nodata_like_da(da):
        return xarray.full_like(da, da_nodata(da))

    if isinstance(ds, xarray.DataArray):
        return _nodata_like_da(ds)

    return ds.apply(_nodata_like_da, keep_attrs=True)


def sensible_where_inplace(data, mask):
    """
    Apply mask in-place without creating new storage or converting to float

    data -- Dataset or DataArray, if dataset applies mask to all data variables
    mask -- DataArray or ndarray of the same x,y shape as data

    If mask has no time dimension and data does, it will be broadcast along time dimension

    Does equivalent of:
       `data[mask == False] = nodata` or `data[:, mask == False] = nodata`

    """
    mask = xarray.ufuncs.logical_not(mask)
    mask = mask.values

    def proc_var(a):
        if a.shape == mask.shape:
            a.values[mask] = da_nodata(a)
        elif mask.shape == a.shape[1:]:
            # note this assumes time dimension goes first
            a.values[:, mask] = da_nodata(a)
        else:
            assert "Incompatible mask shape"

        return a

    if isinstance(data, xarray.DataArray):
        return proc_var(data)

    assert isinstance(data, xarray.Dataset)

    for a in data.data_vars.values():
        proc_var(a)

    return data


def _convert_to_floats(data):
    assert isinstance(data, xarray.Dataset)

    if ds_all_float(data):
        return data

    def to_float(da):
        if da_is_float(da):
            return da

        out = da.astype(np.float32)

        nodata = getattr(da, 'nodata', None)
        if nodata is None:
            return out

        return out.where(da != nodata)

    return data.apply(to_float, keep_attrs=True)


def cast_back(data, measurements):
    """
    Cast calculated statistic `Dataset` into intended data types.
    When going through intermediate representation as floats,
    restore `nodata` values in place of `NaN`s.
    """
    assert isinstance(data, xarray.Dataset)
    measurements = {measurement['name']: measurement
                    for measurement in measurements}

    data_vars = [name for name in data.data_vars]
    assert set(data_vars) == set(measurements.keys())

    def cast(da):
        """ Cast `DataArray` into intended type. """
        output_measurement = measurements[da.name]
        expected_dtype = np.dtype(output_measurement['dtype'])
        actual_dtype = da.dtype

        if actual_dtype.kind != 'f' or 'nodata' not in output_measurement:
            # did not go through intermediate representation
            # or nodata is unspecified
            if expected_dtype == actual_dtype:
                return da
            else:
                return da.astype(expected_dtype)

        # replace NaNs with nodata
        nans = np.isnan(da.values)
        clone = da.astype(expected_dtype)
        clone.values[nans] = output_measurement['nodata']
        return clone

    return data.apply(cast, keep_attrs=True)


wofs_flag_defs = {'cloud': {'bits': 6, 'description': 'Cloudy', 'values': {0: False, 1: True}},
                  'cloud_shadow': {'bits': 5,
                                   'description': 'Cloud shadow',
                                   'values': {0: False, 1: True}},
                  'dry': {'bits': [7, 6, 5, 4, 3, 1, 0],
                          'description': 'No water detected',
                          'values': {0: True}},
                  'high_slope': {'bits': 4,
                                 'description': 'High slope',
                                 'values': {0: False, 1: True}},
                  'nodata': {'bits': 0, 'description': 'No data', 'values': {1: True}},
                  'noncontiguous': {'bits': 1,
                                    'description': 'At least one EO band is missing over over/undersaturated',
                                    'values': {0: False, 1: True}},
                  'sea': {'bits': 2, 'description': 'Sea', 'values': {0: False, 1: True}},
                  'terrain_or_low_angle': {'bits': 3,
                                           'description': 'terrain shadow or low solar angle',
                                           'values': {0: False, 1: True}},
                  'wet': {'bits': [7, 6, 5, 4, 3, 1, 0],
                          'description': 'Clear and Wet',
                          'values': {128: True}}}


def _mk_masker_to_bool(m, v, da):
    return (da & m) == v


def _mk_masker_to_bool_inverted(m, v, da):
    return (da & m) != v


def mk_masker(m, v, invert=False):
    """

    Construct function that converts bit array to boolean given mask and
    expected value after masking.

    x => (x & m) == v
    x => (x & m) != v , when invert == True

    """
    to_bool = functools.partial(_mk_masker_to_bool, m, v)
    to_bool_inverted = functools.partial(_mk_masker_to_bool_inverted, m, v)

    return to_bool_inverted if invert else to_bool


def make_numpy_mask(defn):
    def numpy_mask(variable, **flags):
        """
        :rtype: ndarray
        """
        mask, mask_value = create_mask_value(defn, **flags)

        return variable & mask == mask_value

    return numpy_mask


wofs_mask = make_numpy_mask(wofs_flag_defs)


def wofs_fuser(dest, src):
    valid = wofs_mask(src, noncontiguous=False)

    np.copyto(dest, src, where=valid)

    invalid = (wofs_mask(dest, wet=True) & wofs_mask(src, dry=True)) | (
        wofs_mask(src, wet=True) & wofs_mask(dest, dry=True))
    np.copyto(dest, 2, where=invalid)
    return dest


def tile_to_list(tile):
    """
    Extract tile sources xarray into a list of tuples of datasets
    """
    return [a.item() for a in tile.sources]


def tile_flatten_sources(tile):
    """
    Extract sources from tile as a flat list of Dataset objects,
    this removes any grouping that might have been applied to tile sources
    """
    return functools.reduce(list.__add__, [list(a.item()) for a in tile.sources])


def report_unmatched_datasets(co_unmatched, logger=None):
    """ Printout in "human" format unmatched datasets

    co_unmatched -- dict (int,int) => Tile
    logger -- function that logs string, by default will print to stdout

    returns number of datasets that were skipped
    """
    def default_logger(s):
        print(s)

    logger = default_logger if logger is None else logger
    n = 0

    for cell_idx, tile in co_unmatched.items():
        dss = tile_flatten_sources(tile)

        if len(dss) == 0:
            continue

        n += len(dss)

        logger('Skipping files in tile {},{}'.format(*cell_idx))

        for ds in dss:
            logger(' {} {}'.format(ds.id, ds.local_path))

    return n


def bunch(**kw):
    """
    Create object with given attributes
    """
    x = type('bunch', (object, ), {})()
    for k, v in kw.items():
        setattr(x, k, v)
    return x


def sorted_interleave(*iterators, key=lambda x: x, reverse=False):
    """
    Given a number of sorted sequences return a single sorted sequence avoiding
    looking ahead as much as possible. Supports infinite sequences, loads one
    item at a time from each sequence at the most.
    """
    def advance(it):
        try:
            return (next(it), it)
        except StopIteration:
            return None

    vv = map(advance, iterators)
    vv = list(filter(lambda x: x is not None, vv))

    while len(vv) > 0:
        (val, it), *vv = sorted(vv, key=lambda a: key(a[0]), reverse=reverse)

        yield val
        del val

        x = advance(it)
        if x is not None:
            vv.append(x)


def pickle_stream(objs, filename):
    idx = 0
    with open(filename, 'wb') as stream:
        for idx, obj in enumerate(objs, start=1):
            cloudpickle.dump(obj, stream, pickle.HIGHEST_PROTOCOL)
    return idx


def unpickle_stream(filename):
    with open(filename, 'rb') as stream:
        while True:
            try:
                yield pickle.load(stream)
            except EOFError:
                break


def _find_periods_with_data(index, product_names, period_duration='1 day',
                            start_date='1985-01-01', end_date='2000-01-01'):
    """
    Search the datacube and find which periods contain data

    This is very useful when running stats in the `daily` mode (which outputs a file for each day). It is
    very slow to create an output for every day regardless of data availability, so it is better to only find
    the useful days at the beginning.

    :return: sequence of (start_date, end_date) tuples
    """
    # TODO: Read 'simple' job configuration from file
    query = dict(y=(-3760000, -3820000), x=(1375400.0, 1480600.0), crs='EPSG:3577', time=(start_date, end_date))

    valid_dates = set()
    for product in product_names:
        counts = index.datasets.count_product_through_time(period_duration, product=product,
                                                           **Query(**query).search_terms)
        valid_dates.update(time_range for time_range, count in counts if count > 0)

    for time_range in sorted(valid_dates):
        yield time_range.begin, time_range.end
>>>>>>> 6f1fd9dd
<|MERGE_RESOLUTION|>--- conflicted
+++ resolved
@@ -1,9 +1,6 @@
 """
 Useful utilities used in Stats
 """
-<<<<<<< HEAD
-import itertools
-=======
 from __future__ import print_function
 import itertools
 import pickle
@@ -15,7 +12,6 @@
 from datacube.api.query import Query
 
 from datacube.storage.masking import mask_invalid_data, create_mask_value
->>>>>>> 6f1fd9dd
 
 
 def tile_iter(tile, chunk_size):
@@ -45,9 +41,6 @@
     if step is None:
         return [slice(None)]
     else:
-<<<<<<< HEAD
-        return (slice(i, min(i + step, size)) for i in range(0, size, step))
-=======
         return (slice(i, min(i + step, size)) for i in range(0, size, step))
 
 
@@ -426,5 +419,4 @@
         valid_dates.update(time_range for time_range, count in counts if count > 0)
 
     for time_range in sorted(valid_dates):
-        yield time_range.begin, time_range.end
->>>>>>> 6f1fd9dd
+        yield time_range.begin, time_range.end