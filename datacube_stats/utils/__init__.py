"""
Useful utilities used in Stats
"""
import itertools
import pickle
import functools
from typing import Dict, Iterator, Tuple, Iterable, Any

import cloudpickle
import numpy as np
import xarray
import click
from datetime import timezone
from datetime import timedelta

from datacube.api.query import Query

from datacube.storage.masking import mask_invalid_data, create_mask_value
from datacube.api import Tile
from datacube.model import Range
from datacube.ui.task_app import pickle_stream, unpickle_stream


def tile_iter(tile: Tile, chunk_size: Dict[str, int]) -> Iterator[Tuple[None, slice, slice]]:
    """
    Return the sequence of chunks to split a tile into computable regions.

    :param Tile tile: a tile of `.shape` size containing `.dim` dimensions
    :param chunk_size: dict of dimension sizes
    :return: Sequence of chunks to iterate across the entire tile
    """
    defaults = tuple(size if dim in chunk_size else None
                     for dim, size in zip(tile.dims, tile.shape))
    steps = _tuplify(tile.dims, chunk_size, defaults)
    return _block_iter(steps, tile.shape)


def _tuplify(keys, values, defaults):
    assert not set(values.keys()) - set(keys), 'bad keys'
    return tuple(values.get(key, default) for key, default in zip(keys, defaults))


def _block_iter(steps, shape):
    return itertools.product(*(_slicify(step, size) for step, size in zip(steps, shape)))


def _slicify(step, size):
    if step is None:
        return [slice(None)]
    else:
        return (slice(i, min(i + step, size)) for i in range(0, size, step))


def first(xs):
    """ Get first element from a sequence
    """
    return list(itertools.islice(xs, 1))[0]


def first_var(ds):
    """ Get first data variable from dataset
    """
    return first(ds.data_vars.values())


def sensible_mask_invalid_data(data):
    # TODO This should be pushed up to datacube-core
    # xarray.DataArray.where() converts ints to floats, since NaNs are used to represent nodata
    # by default, this uses float64, which is way over the top for an int16 value, so
    # lets convert to float32 first, to save a bunch of memory.
    data = _convert_to_floats(data)  # This is stripping out variable attributes
    return mask_invalid_data(data)


def sensible_where(data, mask):
    data = _convert_to_floats(data)  # This is stripping out variable attributes
    return data.where(mask)


def da_is_float(da):
    """
    Check if DataArray is of floating point type
    """
    assert hasattr(da, 'dtype')

    return da.dtype.kind == 'f'


def ds_all_float(ds: xarray.Dataset):
    """
    Check if dataset contains only floating point arrays
    """
    assert isinstance(ds, xarray.Dataset)

    for da in ds.data_vars.values():
        if not da_is_float(da):
            return False
    return True


def da_nodata(da, default=None):
    """
    Lookup `nodata` property of DataArray

    Returns:
      nodata if set
      default if supplied, otherwise

      NaN for floating point arrays
      0   for everything else
    """
    nodata = getattr(da, 'nodata', None)
    if nodata is not None:
        return nodata

    if default is not None:
        return default

    if da_is_float(da):
        return np.nan

    # integer like but has no 'nodata' attribute and default wasn't specified
    return 0


def nodata_like(ds):
    """Similar to xarray.full_like but filled with nodata value or with NaN for
    floating point variables.

    """
    assert isinstance(ds, (xarray.Dataset, xarray.DataArray))

    def _nodata_like_da(da):
        return xarray.full_like(da, da_nodata(da))

    if isinstance(ds, xarray.DataArray):
        return _nodata_like_da(ds)

    return ds.apply(_nodata_like_da, keep_attrs=True)


def sensible_where_inplace(data, mask):
    """
    Apply mask in-place without creating new storage or converting to float

    data -- Dataset or DataArray, if dataset applies mask to all data variables
    mask -- DataArray or ndarray of the same x,y shape as data

    If mask has no time dimension and data does, it will be broadcast along time dimension

    Does equivalent of:
       `data[mask == False] = nodata` or `data[:, mask == False] = nodata`

    """
    mask = xarray.ufuncs.logical_not(mask)
    try:
        mask = mask.values
    except AttributeError:
        # it is already an ndarray
        pass

    def proc_var(a):
        if a.shape == mask.shape:
            a.values[mask] = da_nodata(a)
        elif mask.shape == a.shape[1:]:
            # note this assumes time dimension goes first
            a.values[:, mask] = da_nodata(a)
        else:
            assert "Incompatible mask shape"

        return a

    if isinstance(data, xarray.DataArray):
        return proc_var(data)

    assert isinstance(data, xarray.Dataset)

    for a in data.data_vars.values():
        proc_var(a)

    return data


def _convert_to_floats(data):
    assert isinstance(data, xarray.Dataset)

    if ds_all_float(data):
        return data

    def to_float(da):
        if da_is_float(da):
            return da

        out = da.astype(np.float32)

        nodata = getattr(da, 'nodata', None)
        if nodata is None:
            return out

        return out.where(da != nodata)

    return data.apply(to_float, keep_attrs=True)


def cast_back(data: xarray.Dataset, measurements: Iterable[Dict[str, Any]]) -> xarray.Dataset:
    """
    Cast calculated statistic `Dataset` into intended data types.
    When going through intermediate representation as floats,
    restore `nodata` values in place of `NaN`s.
    """
    assert isinstance(data, xarray.Dataset)
    measurements = {measurement['name']: measurement
                    for measurement in measurements}

    data_vars = [name for name in data.data_vars]
    assert set(data_vars) == set(measurements.keys())

    def cast(da):
        """ Cast `DataArray` into intended type. """
        output_measurement = measurements[da.name]
        expected_dtype = np.dtype(output_measurement['dtype'])
        actual_dtype = da.dtype

        if actual_dtype.kind != 'f' or 'nodata' not in output_measurement:
            # did not go through intermediate representation
            # or nodata is unspecified
            if expected_dtype == actual_dtype:
                return da
            else:
                return da.astype(expected_dtype)

        # replace NaNs with nodata
        nans = np.isnan(da.values)
        clone = da.astype(expected_dtype)
        clone.values[nans] = output_measurement['nodata']
        return clone

    return data.apply(cast, keep_attrs=True)


# pylint: disable=invalid-name
wofs_flag_defs = {'cloud': {'bits': 6, 'description': 'Cloudy', 'values': {0: False, 1: True}},
                  'cloud_shadow': {'bits': 5,
                                   'description': 'Cloud shadow',
                                   'values': {0: False, 1: True}},
                  'dry': {'bits': [7, 6, 5, 4, 3, 1, 0],
                          'description': 'No water detected',
                          'values': {0: True}},
                  'high_slope': {'bits': 4,
                                 'description': 'High slope',
                                 'values': {0: False, 1: True}},
                  'nodata': {'bits': 0, 'description': 'No data', 'values': {1: True}},
                  'noncontiguous': {'bits': 1,
                                    'description': 'At least one EO band is missing over over/undersaturated',
                                    'values': {0: False, 1: True}},
                  'sea': {'bits': 2, 'description': 'Sea', 'values': {0: False, 1: True}},
                  'terrain_or_low_angle': {'bits': 3,
                                           'description': 'terrain shadow or low solar angle',
                                           'values': {0: False, 1: True}},
                  'wet': {'bits': [7, 6, 5, 4, 3, 1, 0],
                          'description': 'Clear and Wet',
                          'values': {128: True}}}


def _mk_masker_to_bool(m, v, da):
    return (da & m) == v


def _mk_masker_to_bool_inverted(m, v, da):
    return (da & m) != v


def mk_masker(m, v, invert=False):
    """

    Construct function that converts bit array to boolean given mask and
    expected value after masking.

    x => (x & m) == v
    x => (x & m) != v , when invert == True

    """
    to_bool = functools.partial(_mk_masker_to_bool, m, v)
    to_bool_inverted = functools.partial(_mk_masker_to_bool_inverted, m, v)

    return to_bool_inverted if invert else to_bool


def make_numpy_mask(defn):
    def numpy_mask(variable, **flags):
        """
        :rtype: ndarray
        """
        mask, mask_value = create_mask_value(defn, **flags)

        return variable & mask == mask_value

    return numpy_mask


# pylint: disable=invalid-name
wofs_mask = make_numpy_mask(wofs_flag_defs)


def wofs_fuser(dest, src):
    valid = wofs_mask(src, noncontiguous=False)

    np.copyto(dest, src, where=valid)

    invalid = (wofs_mask(dest, wet=True) & wofs_mask(src, dry=True)) | (
        wofs_mask(src, wet=True) & wofs_mask(dest, dry=True))
    np.copyto(dest, 2, where=invalid)
    return dest


def tile_flatten_sources(tile):
    """
    Extract sources from tile as a flat list of Dataset objects,
    this removes any grouping that might have been applied to tile sources
    """
    return functools.reduce(list.__add__, [list(a.item()) for a in tile.sources])


def report_unmatched_datasets(co_unmatched, logger=None):
    """ Printout in "human" format unmatched datasets

    co_unmatched -- dict (int,int) => Tile
    logger -- function that logs string, by default will print to stdout

    returns number of datasets that were skipped
    """
    def default_logger(s):
        print(s)

    logger = default_logger if logger is None else logger
    n = 0

    for cell_idx, tile in co_unmatched.items():
        dss = tile_flatten_sources(tile)

        if len(dss) == 0:
            continue

        n += len(dss)

        logger('Skipping files in tile {},{}'.format(*cell_idx))

        for ds in dss:
            logger(' {} {}'.format(ds.id, ds.local_path))

    return n


def bunch(**kw):
    """
    Create object with given attributes
    """
    x = type('bunch', (object, ), {})()
    for k, v in kw.items():
        setattr(x, k, v)
    return x


def sorted_interleave(*iterators, key=lambda x: x, reverse=False):
    """
    Given a number of sorted sequences return a single sorted sequence avoiding
    looking ahead as much as possible. Supports infinite sequences, loads one
    item at a time from each sequence at the most.
    """
    def advance(it):
        try:
            return (next(it), it)
        except StopIteration:
            return None

<<<<<<< HEAD
    vv = list(filter(lambda x: x is not None, map(advance, iterators)))
=======
    vv = list(filter(lambda x: x is not None,
                     map(advance, iterators)))
>>>>>>> 6f2295af

    while len(vv) > 0:
        (val, it), *vv = sorted(vv, key=lambda a: key(a[0]), reverse=reverse)

        yield val
        del val

        x = advance(it)
        if x is not None:
            vv.append(x)


def _find_periods_with_data(index, product_names, period_duration='1 day',
                            start_date='1985-01-01', end_date='2000-01-01'):
    """
    Search the datacube and find which periods contain data

    This is very useful when running stats in the `daily` mode (which outputs a file for each day). It is
    very slow to create an output for every day regardless of data availability, so it is better to only find
    the useful days at the beginning.

    :return: sequence of (start_date, end_date) tuples
    """
    # TODO: Read 'simple' job configuration from file
    # TODO: need get rid of the hard-coded query
    query = dict(y=(-41*(40000-1600), -41*40000), x=(15*40000, 15*(40000+1600)),
                 crs='EPSG:3577', time=(start_date, end_date))

    valid_dates = set()
    for product in product_names:
        counts = index.datasets.count_product_through_time(period_duration, product=product,
                                                           **Query(**query).search_terms)
        for time_range, count in counts:
            if count > 0:
                time_range = Range(time_range.begin.astimezone(timezone.utc),
                                   time_range.end.astimezone(timezone.utc))
                valid_dates.add(time_range)
    for time_range in sorted(valid_dates):
        yield time_range.begin, time_range.end


class Slice(click.ParamType):
    name = 'slice'

    def convert(self, value, param, ctx):
        if value is None:
            return None

        try:
            words = [None if word == '' else int(word)
                     for word in value.split(':')]

            if len(words) > 3:
                raise ValueError

            return slice(*words)

        except ValueError:
            self.fail('Invalid Python slice')


def prettier_slice(sl):
    def to_str(x):
        if x is None:
            return ''
        return str(x)

    return "[{}:{}:{}]".format(to_str(sl.start), to_str(sl.stop), to_str(sl.step))<|MERGE_RESOLUTION|>--- conflicted
+++ resolved
@@ -373,12 +373,8 @@
         except StopIteration:
             return None
 
-<<<<<<< HEAD
-    vv = list(filter(lambda x: x is not None, map(advance, iterators)))
-=======
     vv = list(filter(lambda x: x is not None,
                      map(advance, iterators)))
->>>>>>> 6f2295af
 
     while len(vv) > 0:
         (val, it), *vv = sorted(vv, key=lambda a: key(a[0]), reverse=reverse)
