"""
Create statistical summaries command.

This command is run as ``datacube-stats``, all operation are driven by a configuration file.

"""
from __future__ import absolute_import, print_function

import copy
import logging
from functools import partial
from textwrap import dedent
from .utils.qsub import with_qsub_runner

import click
import numpy as np
import pandas as pd
import xarray
import yaml
import pydash
import rasterio.features
import fiona

import datacube_stats
import datacube
from datacube import Datacube
from datacube.api import make_mask, GridWorkflow, Tile
from datacube.api.query import query_group_by, query_geopolygon
from datacube.model import GridSpec
from datacube.utils.geometry import CRS, GeoBox, Geometry
from datacube.ui import click as ui
from datacube.ui.click import to_pathlib
from datacube.utils import read_documents, import_function
from datacube_stats.utils.dates import date_sequence
from datacube_stats.models import StatsTask, OutputProduct
from datacube_stats.output_drivers import OUTPUT_DRIVERS, OutputFileAlreadyExists
from datacube_stats.statistics import StatsConfigurationError, STATS
from datacube_stats.timer import MultiTimer
from datacube_stats.utils import tile_iter, sensible_mask_invalid_data, sensible_where, sensible_where_inplace
from datacube_stats.utils import cast_back, pickle_stream, unpickle_stream, _find_periods_with_data
from datacube_stats.utils.tide_utility import range_tidal_data, extract_otps_computed_data, geom_from_file
from datacube_stats.utils.tide_utility import get_hydrological_months, list_poly_dates, get_ebb_flow
from datetime import datetime

from .utils.query import multi_product_list_cells
from .utils import report_unmatched_datasets
from .utils import sorted_interleave
from .timer import wrap_in_timer

__all__ = ['StatsApp', 'main']
_LOG = logging.getLogger(__name__)
DEFAULT_GROUP_BY = 'time'
DEFAULT_COMPUTATION_OPTIONS = {'chunking': {'x': 1000, 'y': 1000}}


def _print_version(ctx, param, value):
    if not value or ctx.resilient_parsing:
        return

    click.echo(
        '{prog}, version {version}'.format(
            prog='Data Cube',
            version=datacube.__version__
        )
    )

    click.echo(
        '{prog}, version {version}'.format(
            prog='Data Cube Statistics',
            version=datacube_stats.__version__
        )
    )
    ctx.exit()


def list_statistics(ctx, param, value):
    if not value or ctx.resilient_parsing:
        return

#       click.echo("{:>20} | {}".format(name, inspect.getdoc(stat)))
    for name, stat in STATS.items():
        click.echo(name)
        # click.echo(inspect.getdoc(stat))
        # click.echo('\n\n')
#     click.echo(pd.Series({name: inspect.getdoc(stat) for name, stat in STATS.items()}))

    ctx.exit()


def gather_tile_indexes(tile_index, tile_index_file):
    if tile_index is None and tile_index_file is None:
        return None

    assert tile_index is None or tile_index_file is None, \
        "must not specify both tile_index and tile_index_file"

    if tile_index:
        return [tile_index]

    with open(tile_index_file) as fl:
        return [tuple(int(x) for x in l.split())
                for l in fl]


# pylint: disable=too-many-locals
@click.command(name='datacube-stats')
@click.argument('stats_config_file',
                type=click.Path(exists=True, readable=True, writable=False, dir_okay=False),
                callback=to_pathlib)
@click.option('--save-tasks', type=click.Path(exists=False, writable=True, dir_okay=False))
@click.option('--load-tasks', type=click.Path(exists=True, readable=True))
@click.option('--tile-index', nargs=2, type=int, help='Override input_region specified in configuration with a '
                                                      'single tile_index specified as [X] [Y]')
@click.option('--tile-index-file',
              type=click.Path(exists=True, readable=True, dir_okay=False),
              help="A file consisting of tile indexes specified as [X] [Y] per line")
@click.option('--output-location', help='Override output location in configuration file')
@click.option('--year', type=int, help='Override time period in configuration file')
@click.option('--list-statistics', is_flag=True, callback=list_statistics, expose_value=False)
@ui.global_cli_options
@with_qsub_runner()
@click.option('--version', is_flag=True, callback=_print_version,
              expose_value=False, is_eager=True)
@ui.pass_index(app_name='datacube-stats')
def main(index, stats_config_file, qsub, runner, save_tasks, load_tasks,
         tile_index, tile_index_file, output_location, year):
    if qsub is not None:
        # TODO: verify config before calling qsub submit
        click.echo(repr(qsub))
        exit_code, _ = qsub(auto=True)
        return exit_code

    _log_setup()

    timer = MultiTimer().start('main')

    if len(tile_index) == 0:
        tile_index = None

    _, config = next(read_documents(stats_config_file))
    app = StatsApp.from_configuration_file(config, index,
                                           gather_tile_indexes(tile_index, tile_index_file),
                                           output_location, year)
    app.validate()

    if save_tasks:
        app.save_tasks_to_file(save_tasks)
        failed = 0
    elif load_tasks:
        successful, failed = app.run(runner, load_tasks)
    else:
        successful, failed = app.run(runner)

    timer.pause('main')
    _LOG.info('Stats processing completed in %s seconds.', timer.run_times['main'])

    if failed > 0:
        raise click.ClickException('%s of %s tasks were not completed successfully.' % (failed, successful + failed))

    return 0


def _log_setup():
    _LOG.debug('Loaded datacube_stats %s from %s.', datacube_stats.__version__, datacube_stats.__path__)
    _LOG.debug('Running against datacube-core %s from %s', datacube.__version__, datacube.__path__)


class StatsApp(object):
    """
    A StatsApp can produce a set of time based statistical products.
    """

    def __init__(self):
        #: Name of the configuration file used
        self.config_file = None

        #: Description of output file format
        self.storage = None

        #: Definition of source products, including their name, which variables to pull from them, and
        #: a specification of any masking that should be applied.
        self.sources = []

        #: List of filenames and statistical methods used, describing what the outputs of the run will be.
        self.output_product_specs = []

        #: Base directory to write output files to.
        #: Files may be created in a sub-directory, depending on the configuration of the
        #: :attr:`output_driver`.
        self.location = None

        #: How to slice a task up spatially to to fit into memory.
        self.computation = None

        #: Define filter product to accept all derive product attributes
        self.filter_product = []

        #: An iterable of date ranges.
        self.date_ranges = None

        #: Generates tasks to compute statistics. These tasks should be :class:`StatsTask` objects
        #: and will define spatial and temporal boundaries, as well as statistical operations to be run.
        self.task_generator = None

        #: A class which knows how to create and write out data to a permanent storage format.
        #: Implements :class:`.output_drivers.OutputDriver`.
        self.output_driver = None

        #: An open database connection
        self.index = None

        self.global_attributes = None
        self.var_attributes = None

        #: A function to process the result of a complated task
        #: Takes a single argument of the task result
        self.process_completed = None

        self.queue_size = 50

    @classmethod
    def from_configuration_file(cls, config, index=None, tile_indexes=None, output_location=None, year=None):
        """
        Create a StatsApp to run a processing job, based on a configuration file

        :param config: dictionary based configuration
        :param index: open database connection
        :param tile_indexes: list of tiles for a gridded job. (useful for debugging)
        :return: read to run StatsApp
        """
        input_region = config.get('input_region')
        if tile_indexes and not input_region:
            input_region = {'tile': tile_indexes}

        if year is not None:
            if 'date_ranges' not in config:
                config['date_ranges'] = {}

            config['date_ranges']['start_date'] = '{}-01-01'.format(year)
            config['date_ranges']['end_date'] = '{}-01-01'.format(year + 1)

        stats_app = cls()
        stats_app.index = index
        stats_app.config_file = config
        stats_app.storage = config['storage']
        stats_app.sources = config['sources']
        stats_app.output_product_specs = config['output_products']
        # Write files to current directory if not set in config or command line
        stats_app.location = output_location or config.get('location', '')
        stats_app.computation = config.get('computation', {})
        stats_app.date_ranges = _configure_date_ranges(index, config)
        stats_app.filter_product = config.get('filter_product', {})
        stats_app.task_generator = _select_task_generator(input_region, stats_app.storage, stats_app.filter_product)
        stats_app.output_driver = _prepare_output_driver(stats_app.storage)
        stats_app.global_attributes = config.get('global_attributes', {})
        stats_app.var_attributes = config.get('var_attributes', {})
        stats_app.process_completed = None

        return stats_app

    def validate(self):
        """Check StatsApp is correctly configured and raise an error if errors are found."""
        self._ensure_unique_output_product_names()
        self._ensure_stats_available()
        self._check_consistent_measurements()

        assert callable(self.task_generator)
        assert callable(self.output_driver)
        assert hasattr(self.output_driver, 'open_output_files')
        assert hasattr(self.output_driver, 'write_data')
        assert self.process_completed is None or callable(self.process_completed)

    def _check_consistent_measurements(self):
        """Part of configuration validation"""
        try:
            first_source = self.sources[0]
        except IndexError:
            raise StatsConfigurationError('No data sources specified.')
        if not all(first_source.get('measurements') == source.get('measurements') for source in self.sources):
            raise StatsConfigurationError("Configuration Error: listed measurements of source products "
                                          "are not all the same.")

    def _ensure_stats_available(self):
        """Part of configuration validation"""
        for prod in self.output_product_specs:
            if 'statistic' not in prod:
                raise StatsConfigurationError('Invalid statistic definition %s, must specify which statistic to use. '
                                              'eg. statistic: mean' % yaml.dump(prod, indent=4,
                                                                                default_flow_style=False))
        available_statistics = set(STATS.keys())
        requested_statistics = set(prod['statistic'] for prod in self.output_product_specs)
        if not requested_statistics.issubset(available_statistics):
            raise StatsConfigurationError(
                'Requested Statistic(s) %s are not valid statistics. Available statistics are: %s'
                % (requested_statistics - available_statistics, available_statistics))

    def _ensure_unique_output_product_names(self):
        """Part of configuration validation"""
        output_names = [prod['name'] for prod in self.output_product_specs]
        duplicate_names = [x for x in output_names if output_names.count(x) > 1]
        if duplicate_names:
            raise StatsConfigurationError('Output products must all have different names. '
                                          'Duplicates found: %s' % duplicate_names)

    def run(self, runner, task_file=None):
        if task_file:
            tasks = unpickle_stream(task_file)
        else:
            tasks = self.generate_tasks(self.configure_outputs())

        app_info = _get_app_metadata(self.config_file)
        input_region = self.config_file['input_region'] if self.config_file.get('input_region') else ''
        geom = geom_from_file(input_region['from_file'], input_region['feature_id'])\
            if (len(input_region) > 0 and input_region.get('feature_id')) else ''
        output_driver = partial(self.output_driver,
                                output_path=self.location,
                                app_info=app_info,
                                storage=self.storage,
                                global_attributes=self.global_attributes,
                                var_attributes=self.var_attributes)
        task_runner = partial(execute_task,
                              output_driver=output_driver,
                              chunking=self.computation.get('chunking', {}),
                              geom=geom)
        return runner(tasks,
                      task_runner,
                      self.process_completed)

    def save_tasks_to_file(self, filename):
        _LOG.debug('Saving tasks to %s.', filename)
        output_products = self.configure_outputs()

        tasks = self.generate_tasks(output_products)
        num_saved = pickle_stream(tasks, filename)
        _LOG.debug('Successfully saved %s tasks to %s.', num_saved, filename)

    def generate_tasks(self, output_products):
        """
        Generate a sequence of `StatsTask` definitions.

        A Task Definition contains:

          * tile_index
          * time_period
          * sources: (list of)
          * output_products

        Sources is a list of dictionaries containing:

          * data
          * masks (list of)
          * spec - Source specification, containing details about which bands to load and how to apply masks.

        :param output_products: List of output product definitions
        :return:
        """
        is_iterative = all(op.is_iterative() for op in output_products.values())

        for task in self.task_generator(index=self.index, date_ranges=self.date_ranges,
                                        sources_spec=self.sources):
            task.output_products = output_products
            task.is_iterative = is_iterative
            yield task

    def configure_outputs(self, metadata_type='eo'):
        """
        Return dict mapping Output Product Name<->Output Product

        StatProduct describes the structure and how to compute the output product.
        """
        _LOG.info('Creating output products')

        output_products = {}

        measurements = _source_measurement_defs(self.index, self.sources)

        metadata_type = self.index.metadata_types.get_by_name(metadata_type)

        stats_metadata = _get_stats_metadata(self.config_file)

        for output_spec in self.output_product_specs:
            output_products[output_spec['name']] = OutputProduct.from_json_definition(
                metadata_type=metadata_type,
                input_measurements=measurements,
                storage=self.storage,
                definition=output_spec,
                stats_metadata=stats_metadata)

        # TODO: Write the output product to disk somewhere

        return output_products

    def __str__(self):
        return "StatsApp: sources=({}), output_driver={}, output_products=({})".format(
            ', '.join(source['product'] for source in self.sources),
            self.ouput_driver,
            ', '.join(out_spec['name'] for out_spec in self.output_product_specs)
        )

    def __repr__(self):
        return str(self)


class StatsProcessingException(Exception):
    pass


def geometry_mask(geoms, geobox, all_touched=False, invert=False):
    return rasterio.features.geometry_mask([geom.to_crs(geobox.crs) for geom in geoms],
                                           out_shape=geobox.shape,
                                           transform=geobox.affine,
                                           all_touched=all_touched,
                                           invert=invert)


def execute_task(task, output_driver, chunking, geom=None):
    """
    Load data, run the statistical operations and write results out to the filesystem.

    :param datacube_stats.models.StatsTask task:
    :type output_driver: OutputDriver
    :param chunking: dict of dimension sizes to chunk the computation by
    """
    timer = MultiTimer().start('total')
    datacube.set_options(reproject_threads=1)
    process_chunk = load_process_save_chunk_iteratively if task.is_iterative else load_process_save_chunk

    process_chunk = load_process_save_chunk_iteratively if task.is_iterative else load_process_save_chunk

    try:
        with output_driver(task=task) as output_files:
            # currently for polygons process will load entirely
            if len(chunking) == 0:
                chunking = {'x': task.sample_tile.shape[2], 'y': task.sample_tile.shape[1]}
            for sub_tile_slice in tile_iter(task.sample_tile, chunking):
                process_chunk(output_files, sub_tile_slice, task, timer, geom)
    except OutputFileAlreadyExists as e:
        _LOG.warning(e)
    except Exception as e:
        _LOG.error("Error processing task: %s", task)
        raise StatsProcessingException("Error processing task: %s" % task)

    timer.pause('total')
    _LOG.info('Completed %s %s task with %s data sources. Processing took: %s', task.tile_index,
              [d.strftime('%Y-%m-%d') for d in task.time_period], task.data_sources_length(), timer)
    return task


def load_process_save_chunk_iteratively(output_files, chunk, task, timer):
    procs = [(stat.make_iterative_proc(), name, stat) for name, stat in task.output_products.items()]

    def update(ds):
        for proc, name, _ in procs:
            with timer.time(name):
                proc(ds)

    def save(name, ds):
        for var_name, var in ds.data_vars.items():
            output_files.write_data(name, var_name, chunk, var.values)

    for ds in load_data_lazy(chunk, task.sources, timer=timer):
        update(ds)

    with timer.time('writing_data'):
        for proc, name, stat in procs:
            save(name, cast_back(proc(), stat.data_measurements))


def load_process_save_chunk(output_files, chunk, task, timer, geom):
    try:
        with timer.time('loading_data'):
            data = load_data(chunk, task.sources)
            # mask as per geometry now
            data = data.where(geometry_mask([geom], data.geobox, invert=True)) if geom else data
        last_idx = len(task.output_products) - 1
        for idx, (prod_name, stat) in enumerate(task.output_products.items()):
            _LOG.info("Computing %s in tile %s %s. Current timing: %s",
                      prod_name, task.tile_index, chunk, timer)

            measurements = stat.data_measurements
            with timer.time(prod_name):
                result = stat.compute(data)

                if idx == last_idx:  # make sure input data is released early
                    del data

                # restore nodata values back
                result = cast_back(result, measurements)

            # For each of the data variables, shove this chunk into the output results
            with timer.time('writing_data'):
                for var_name, var in result.data_vars.items():  # TODO: Move this loop into output_files
                    output_files.write_data(prod_name, var_name, chunk, var.values)

    except EmptyChunkException:
        _LOG.debug('Error: No data returned while loading %s for %s. May have all been masked',
                   chunk, task)


class EmptyChunkException(Exception):
    pass


def load_data_lazy(sub_tile_slice, sources, reverse=False, timer=None):

    def by_time(ds):
        return ds.time.values[0]

    data = [load_masked_data_lazy(sub_tile_slice, source, reverse=reverse, src_idx=idx, timer=timer)
            for idx, source in enumerate(sources)]

    if len(data) == 1:
        return data[0]

    return sorted_interleave(*data, key=by_time, reverse=reverse)


def load_data(sub_tile_slice, sources):
    """
    Load a masked chunk of data from the datacube, based on a specification and list of datasets in `sources`.

    :param sub_tile_slice: A portion of a tile, tuple coordinates
    :param sources: a dictionary containing `data`, `spec` and `masks`
    :return: :class:`xarray.Dataset` containing loaded data. Will be indexed and sorted by time.
    """
    datasets = [load_masked_data(sub_tile_slice, source_prod)
                for source_prod in sources]  # list of datasets
    datasets = _mark_source_idx(datasets)
    datasets = _remove_emptys(datasets)
    if len(datasets) == 0:
        raise EmptyChunkException()

    # TODO: Add check for compatible data variable attributes
    # flags_definition between pq products is different and is silently dropped
    datasets = xarray.concat(datasets, dim='time')  # Copies all the data
    if len(datasets.time) == 0:
        raise EmptyChunkException()

    # sort along time dim
    return datasets.isel(time=datasets.time.argsort())  # Copies all the data again


def _mark_source_idx(datasets):
    for idx, dataset in enumerate(datasets):
        if dataset is not None:
            dataset.coords['source'] = ('time', np.repeat(idx, dataset.time.size))
    return datasets


def _remove_emptys(datasets):
    return [dataset
            for dataset in datasets
            if dataset is not None]


def load_masked_tile_lazy(tile, masks,
                          mask_nodata=False,
                          mask_inplace=False,
                          reverse=True,
                          src_idx=None,
                          timer=None,
                          **kwargs):
    """Given data tile and an optional list of masks load data and masks apply
    masks to data and return one time slice at a time.


    tile -- Tile object for main data
    masks -- [(Tile, flags, load_args)] list of triplets describing mask to be applied to data.
             Tile -- tile objects describing where mask data files are
             flags -- dictionary of flags to be checked
             load_args - dictionary of load parameters (e.g. fuse_func, measurements, etc.)

    mask_nodata  -- Convert data to float32 replacing nodata values with nan
    mask_inplace -- Apply mask without conversion to float
    reverse      -- Return data earliest observation first
    src_idx      -- If set adds extra axis called source with supplied value
    timer        -- Optionally track time


    Returns an iterator of DataFrames one time-slice at a time

    """

    ii = range(tile.shape[0])
    if reverse:
        ii = ii[::-1]

    def load_slice(i):
        loc = [slice(i, i+1), slice(None), slice(None)]
        d = GridWorkflow.load(tile[loc], **kwargs)

        if mask_nodata:
            d = sensible_mask_invalid_data(d)

        # Load all masks and combine them all into one
        mask = None
        for m_tile, flags, load_args in masks:
            m = GridWorkflow.load(m_tile[loc], **load_args)
            m, *other = m.data_vars.values()
            m = make_mask(m, **flags)

            if mask is None:
                mask = m
            else:
                mask &= m

        if mask is not None:
            # Apply mask in place if asked or if we already performed
            # conversion to float32, this avoids reallocation of memory and
            # hence increases the largest data set size one can load without
            # running out of memory
            if mask_inplace or mask_nodata:
                d = sensible_where_inplace(d, mask)
            else:
                d = sensible_where(d, mask)

        if src_idx is not None:
            d.coords['source'] = ('time', np.repeat(src_idx, d.time.size))

        return d

    extract = wrap_in_timer(load_slice, timer, 'loading_data')

    for i in ii:
        yield extract(i)


def load_masked_data_lazy(sub_tile_slice, source_prod, reverse=False, src_idx=None, timer=None):
    data_fuse_func = import_function(source_prod['spec']['fuse_func']) if 'fuse_func' in source_prod['spec'] else None
    data_tile = source_prod['data'][sub_tile_slice]
    data_measurements = source_prod['spec'].get('measurements')

    mask_nodata = source_prod['spec'].get('mask_nodata', True)
    mask_inplace = source_prod['spec'].get('mask_inplace', False)
    masks = []

    if 'masks' in source_prod and 'masks' in source_prod['spec']:
        for mask_spec, mask_tile in zip(source_prod['spec']['masks'], source_prod['masks']):
            flags = mask_spec['flags']
            mask_fuse_func = import_function(mask_spec['fuse_func']) if 'fuse_func' in mask_spec else None
            opts = dict(skip_broken_datasets=True,
                        fuse_func=mask_fuse_func,
                        measurements=[mask_spec['measurement']])

            masks.append((mask_tile[sub_tile_slice], flags, opts))

    return load_masked_tile_lazy(data_tile,
                                 masks,
                                 mask_nodata=mask_nodata,
                                 mask_inplace=mask_inplace,
                                 reverse=reverse,
                                 src_idx=src_idx,
                                 timer=timer,
                                 fuse_func=data_fuse_func,
                                 measurements=data_measurements,
                                 skip_broken_datasets=True)


def load_masked_data(sub_tile_slice, source_prod):
    data_fuse_func = import_function(source_prod['spec']['fuse_func']) if 'fuse_func' in source_prod['spec'] else None
    data = GridWorkflow.load(source_prod['data'][sub_tile_slice],
                             measurements=source_prod['spec'].get('measurements'),
                             fuse_func=data_fuse_func,
                             skip_broken_datasets=True)

    mask_inplace = source_prod['spec'].get('mask_inplace', False)
    mask_nodata = source_prod['spec'].get('mask_nodata', True)

    if mask_nodata:
        data = sensible_mask_invalid_data(data)

    # if all NaN
    completely_empty = all(ds for ds in xarray.ufuncs.isnan(data).all().data_vars.values())
    if completely_empty:
        # Discard empty slice
        return None

    if 'masks' in source_prod and 'masks' in source_prod['spec']:
        for mask_spec, mask_tile in zip(source_prod['spec']['masks'], source_prod['masks']):
            if mask_tile is None:
                # Discard data due to no mask data
                return None
            mask_fuse_func = import_function(mask_spec['fuse_func']) if 'fuse_func' in mask_spec else None
            mask = GridWorkflow.load(mask_tile[sub_tile_slice],
                                     measurements=[mask_spec['measurement']],
                                     fuse_func=mask_fuse_func,
                                     skip_broken_datasets=True)[mask_spec['measurement']]
            mask = make_mask(mask, **mask_spec['flags'])
            if mask_inplace:
                data = sensible_where_inplace(data, mask)
            else:
                data = sensible_where(data, mask)
            del mask
    return data


def _source_measurement_defs(index, sources):
    """

    Look up desired measurements from sources in the database index. Note that
    multiple sources are meant to be of the same shape, we only support
    combining equivalent products from different sensors.

    :return: list of measurement definitions
    """
    # Check all source measurements are equal
    first_source = sources[0]

    # Ensure specified sources match
    for other_source in sources[1:]:
        if other_source.get('measurements') != first_source.get('measurements'):
            raise StatsConfigurationError('Measurements in configured sources do not match. To combine sources'
                                          'they must all be identical. %s measurements are %s while %s measurements '
                                          'are %s' % (first_source['product'], first_source['measurements'],
                                                      other_source['product'], other_source['measurements']))

    # TODO: should probably check that all products exist and are of compatible shape

    available_measurements = index.products.get_by_name(first_source['product']).measurements
    requested_measurements = first_source.get('measurements', available_measurements.keys())

    try:
        return [available_measurements[name] for name in requested_measurements]
    except KeyError:
        raise StatsConfigurationError('Some of the requested measurements were not present in the product definition')


def _get_app_metadata(config_file):
    config = copy.deepcopy(config_file)
    if 'global_attributes' in config:
        del config['global_attributes']
    return {
        'lineage': {
            'algorithm': {
                'name': 'datacube-stats',
                'version': datacube_stats.__version__,
                'repo_url': 'https://github.com/GeoscienceAustralia/agdc_statistics.git',
                'parameters': {'configuration_file': config_file}
            },
        }
    }


def _get_stats_metadata(cfg):
    """ Build metadata.stats subtree for the product definition
    """
    period = pydash.get(cfg, 'date_ranges.stats_duration', '*')
    step = pydash.get(cfg, 'date_ranges.step_size', '*')
    return dict(period=period, step=step)


def _prepare_output_driver(storage):
    try:
        return OUTPUT_DRIVERS[storage['driver'].replace(' ', '')]
    except KeyError:
        if 'driver' in storage:
            msg = 'Invalid output driver "{}" specified.'
        else:
            msg = 'No output driver specified.'
        raise StatsConfigurationError('{} Specify one of {} in storage->driver in the '
                                      'configuration file.'.format(msg, OUTPUT_DRIVERS.keys()))


def _configure_date_ranges(index, config):
    if 'date_ranges' not in config:
        raise StatsConfigurationError(dedent("""\
        No Date Range specification was found in the stats configuration file, please add a section similar to:

        date_ranges:
          start_date: 2010-01-01
          end_date: 2011-01-01
          stats_duration: 3m
          step_size: 3m

        This will produce 4 x quarterly statistics from the year 2010.
        """))
    date_ranges = config['date_ranges']
    if 'start_date' not in date_ranges or 'end_date' not in date_ranges:
        raise StatsConfigurationError("Must specified both `start_date` and `end_date`"
                                      " in `date_ranges:` section of configuration")

    output = list()

    if 'stats_duration' not in date_ranges and 'step_size' not in date_ranges:
        start = pd.to_datetime(date_ranges['start_date'])
        end = pd.to_datetime(date_ranges['end_date'])
        output = [(start, end)]

    elif date_ranges.get('type', 'simple') == 'simple':
        output = list(date_sequence(start=pd.to_datetime(date_ranges['start_date']),
                                    end=pd.to_datetime(date_ranges['end_date']),
                                    stats_duration=date_ranges['stats_duration'],
                                    step_size=date_ranges['step_size']))
    elif date_ranges['type'] == 'find_daily_data':
        sources = config['sources']
        product_names = [source['product'] for source in sources]
        output = list(_find_periods_with_data(index, product_names=product_names,
                                              start_date=date_ranges['start_date'],
                                              end_date=date_ranges['end_date']))
    else:
        raise StatsConfigurationError('Unknown date_ranges specification. Should be type=simple or '
                                      'type=find_daily_data')
    _LOG.debug("Selecting data for date ranges: %s", output)

    if not output:
        raise StatsConfigurationError('Time period configuration results in 0 periods of interest.')
    return output


def _select_task_generator(input_region, storage, filter_product):
    if input_region is None:
        _LOG.info('No input_region specified. Generating full available spatial region, gridded files.')
        return GriddedTaskGenerator(storage)
    elif 'feature_id' in input_region:
        _LOG.info('Generating date filtered polygon images.')
        return GeneratePolygonTasks(input_region=input_region, filter_product=filter_product, storage=storage)

    elif 'tile' in input_region:  # List of tiles
        return GriddedTaskGenerator(storage, tile_indexes=input_region['tile'])

    elif 'geometry' in input_region:  # Larger spatial region
        # A large, multi-tile input region, specified as geojson. Output will be individual tiles.
        _LOG.info('Found geojson `input_region`, outputing tiles.')

        bounds = Geometry(input_region['geometry'], CRS('EPSG:4326'))  # GeoJSON is always 4326
        return GriddedTaskGenerator(storage, geopolygon=bounds)

    elif 'from_file' in input_region:
        _LOG.info('Input spatial region specified by file: %s', input_region['from_file'])

        bounds = boundary_polygon_from_file(input_region['from_file'])
        return GriddedTaskGenerator(storage, geopolygon=bounds)

    else:
        _LOG.info('Generating statistics for an ungridded `input region`. Output as a single file.')
        return NonGriddedTaskGenerator(input_region=input_region, storage=storage)


def boundary_polygon_from_file(filename):
    # TODO: This should be refactored and moved into datacube.utils.geometry
    import shapely.ops
    from shapely.geometry import shape, mapping
    with fiona.open(filename) as input_region:
        joined = shapely.ops.unary_union(list(shape(geom['geometry']) for geom in input_region))
        final = joined.convex_hull
        crs = CRS(input_region.crs_wkt)
        boundary_polygon = Geometry(mapping(final), crs)
    return boundary_polygon


class GriddedTaskGenerator(object):
    def __init__(self, storage, geopolygon=None, tile_indexes=None):
        self.grid_spec = _make_grid_spec(storage)
        self.geopolygon = geopolygon
        self.tile_indexes = tile_indexes
        self._total_unmatched = 0

    def __call__(self, index, sources_spec, date_ranges):
        """
        Generate the required tasks through time and across a spatial grid.

        Input region can be limited by specifying either/or both of `geopolygon` and `cell_index`, which
        will both result in only datasets covering the poly or cell to be included.

        :param index: Datacube Index
        :return:
        """
        workflow = GridWorkflow(index, grid_spec=self.grid_spec)

        for time_period in date_ranges:
            _LOG.info('Making output product tasks for time period: %s', time_period)
            timer = MultiTimer().start('creating_tasks')
            created_tasks = 0

<<<<<<< HEAD
            # Tasks are grouped by tile_index, and may contain sources from multiple places
            # Each source may be masked by multiple masks
            tasks = {}
            for source_spec in sources_spec:
                ep_range = time_period
                if source_spec.get('time'):
                    # No need to do if start date is more than the allowed date
                    if ep_range[0] > datetime.strptime(source_spec['time'][1], "%Y-%m-%d"):
                        continue
                    # reset the end date in case it is more than filtered allowed date
                    if ep_range[1] > datetime.strptime(source_spec['time'][1], "%Y-%m-%d"):
                        ep_range = (ep_range[0], datetime.strptime(source_spec['time'][1], "%Y-%m-%d"))
                group_by_name = source_spec.get('group_by', DEFAULT_GROUP_BY)
                source_filter = source_spec.get('source_filter', None)
=======
            if self.tile_indexes is not None:
                for tile_index in self.tile_indexes:
                    for task in self.collect_tasks(workflow, time_period, sources_spec, tile_index):
                        created_tasks += 1
                        yield task
            else:
                for task in self.collect_tasks(workflow, time_period, sources_spec):
                    created_tasks += 1
                    yield task
>>>>>>> f28d1509

            # is timing it still appropriate here?
            timer.pause('creating_tasks')
            if created_tasks:
                _LOG.info('Created %s tasks for time period: %s. In: %s',
                          created_tasks, time_period, timer)

    def collect_tasks(self, workflow, time_period, sources_spec, tile_index=None):
        """ Collect tasks for a time period. """
        # Tasks are grouped by tile_index, and may contain sources from multiple places
        # Each source may be masked by multiple masks
        tasks = {}

<<<<<<< HEAD
                (data, *masks), unmatched_ = multi_product_list_cells(all_products, workflow,
                                                                      product_query=product_query,
                                                                      cell_index=self.cell_index,
                                                                      time=ep_range,
                                                                      group_by=group_by_name,
                                                                      geopolygon=self.geopolygon)
=======
        for source_spec in sources_spec:
            group_by_name = source_spec.get('group_by', DEFAULT_GROUP_BY)
>>>>>>> f28d1509

            products = [source_spec['product']] + [mask['product']
                                                   for mask in source_spec.get('masks', [])]

<<<<<<< HEAD
                for tile_index, sources in data.items():
                    task = tasks.setdefault(tile_index, StatsTask(time_period=ep_range, tile_index=tile_index))
                    task.sources.append({
                        'data': sources,
                        'masks': [mask.get(tile_index) for mask in masks],
                        'spec': source_spec,
                    })
=======
            product_query = {products[0]: {'source_filter': source_spec.get('source_filter', None)}}
>>>>>>> f28d1509

            (data, *masks), unmatched_ = multi_product_list_cells(products, workflow,
                                                                  product_query=product_query,
                                                                  cell_index=tile_index,
                                                                  time=time_period,
                                                                  group_by=group_by_name,
                                                                  geopolygon=self.geopolygon)

            self._total_unmatched += report_unmatched_datasets(unmatched_[0], _LOG.warning)

            for tile, sources in data.items():
                task = tasks.setdefault(tile_index, StatsTask(time_period=time_period, tile_index=tile))
                task.sources.append({
                    'data': sources,
                    'masks': [mask.get(tile) for mask in masks],
                    'spec': source_spec,
                })

        return tasks.values()

    def __del__(self):
        if self._total_unmatched > 0:
            _LOG.warning('There were source datasets for which masks were not found, total: %d',
                         self._total_unmatched)


def _make_grid_spec(storage):
    """Make a grid spec based on a storage spec."""
    assert 'tile_size' in storage

    crs = CRS(storage['crs'])
    return GridSpec(crs=crs,
                    tile_size=[storage['tile_size'][dim] for dim in crs.dimensions],
                    resolution=[storage['resolution'][dim] for dim in crs.dimensions])


class NonGriddedTaskGenerator(object):
    def __init__(self, input_region, storage):
        self.input_region = input_region
        self.storage = storage

    def __call__(self, index, sources_spec, date_ranges):
        """
        Make stats tasks for a single defined spatial region, not part of a grid.

        :param index: database index
        :param input_region: dictionary of query parameters defining the target input region. Usually
                             x/y spatial boundaries.
        :return:
        """
        make_tile = ArbitraryTileMaker(index, self.input_region, self.storage)

        for time_period in date_ranges:
            task = StatsTask(time_period)

            for source_spec in sources_spec:
                ep_range = time_period
                if source_spec.get('time'):
                    # No need to do if start date is more than the allowed date
                    if ep_range[0] > datetime.strptime(source_spec['time'][1], "%Y-%m-%d"):
                        continue
                    # reset the end date in case it is more than filtered allowed date
                    if ep_range[1] > datetime.strptime(source_spec['time'][1], "%Y-%m-%d"):
                        ep_range = (ep_range[0], datetime.strptime(source_spec['time'][1], "%Y-%m-%d"))
                group_by_name = source_spec.get('group_by', DEFAULT_GROUP_BY)

                # Build Tile
                data = make_tile(product=source_spec['product'], time=ep_range, group_by=group_by_name)

                masks = [make_tile(product=mask['product'], time=ep_range, group_by=group_by_name)
                         for mask in source_spec.get('masks', [])]

                if len(data.sources.time) == 0:
                    continue

                task.sources.append({
                    'data': data,
                    'masks': masks,
                    'spec': source_spec,
                })

            if task.sources:
                _LOG.info('Created task for time period: %s', time_period)
                yield task


class ArbitraryTileMaker(object):
    """
    Create a :class:`Tile` which can be used by :class:`GridWorkflow` to later load the required data.

    """
    def __init__(self, index, input_region, storage, filter_product=None):
        self.dc = Datacube(index=index)
        self.input_region = input_region
        self.storage = storage
        self.filter_product = filter_product

    def __call__(self, product, time, group_by, filter_time=None, geopoly=None, poly_dates=0):
        if poly_dates == 1:
            return self.dc
        # Do for a specific poly whose boundary is known
        if geopoly:
            datasets = self.dc.find_datasets(product=product, time=time, geopolygon=geopoly, group_by=group_by)
            fil_datasets = list()
            # check for appropriate products to populate required date list
            if self.filter_product.get('method') == 'by_hydrological_months':
                dt = filter_time
            else:  # Fot ITEM/low/high products
                dt = [dd[0] for dd in filter_time]
            # get the date list out of dt string and compare within the epoch
            for ds in datasets:
                if ds.time.begin.date().strftime("%Y-%m-%d") in dt:
                    fil_datasets.append(ds)
            if len(fil_datasets) == 0:
                _LOG.info("No matched for product %s on %s", product, str(filter_time))
                return None
            datasets = fil_datasets
            output_crs = CRS(self.storage['crs'])
            output_resolution = [self.storage['resolution'][dim] for dim in output_crs.dimensions]
            group_by = query_group_by(group_by=group_by)
            sources = self.dc.group_datasets(datasets, group_by)
            geobox = GeoBox.from_geopolygon(geopoly, resolution=output_resolution)
            return Tile(sources, geobox)

        # Find the sources for each layer
        datasets = self.dc.find_datasets(product=product, time=time, **self.input_region)
        group_by = query_group_by(group_by=group_by)
        sources = self.dc.group_datasets(datasets, group_by)

        # Find the geopolygon for the tile of interest
        output_crs = CRS(self.storage['crs'])
        output_resolution = [self.storage['resolution'][dim] for dim in output_crs.dimensions]

        geopoly = query_geopolygon(**self.input_region)
        geopoly = geopoly.to_crs(output_crs)

        geobox = GeoBox.from_geopolygon(geopoly, resolution=output_resolution)

        return Tile(sources, geobox)


class PolygonException(Exception):
    pass


class GeneratePolygonTasks(object):
    """
    Make stats tasks for a defined spatial region, that doesn't fit into a standard grid.
    :param index: database index
    :param input_region: dictionary of query parameters defining the target input region. Usually
                         x/y spatial boundaries.
    :return:
    """
    def __init__(self, input_region, filter_product, storage):
        self.input_region = input_region
        self.filter_product = filter_product
        self.storage = storage
        self.feature = {}

    def get_filter_product(self, all_dates, date_ranges):
        # Test for dry/wet products
        if self.filter_product.get('method') == 'by_hydrological_months':
            # get the year id and geometry for dry or wet type
            self.filter_product['year'] = {k: v for k, v in self.feature.items() if "DY" in k.upper()} \
                if self.filter_product.get('type') == 'dry' else \
                {k: v for k, v in self.feature.items() if "WY" in k.upper()}
            poly_y = "_".join(x for x in [v for k, v in self.filter_product['year'].items()])
            poly_index = (str(self.feature['ID']), poly_y)
            filter_time = get_hydrological_months(self.filter_product)
        elif self.filter_product.get('method') == 'by_tide_height':
            poly_x = str(self.feature['ID']) + '_' + str(self.feature['lon'])
            poly_y = str(self.feature['lat']) + '_PER_' + str(self.filter_product['args']['tide_percent'])
            poly_index = (poly_x, poly_y)
            # get all relevant date time lists
            if self.filter_product['args'].get('tide_range'):
                # It is ITEM product
                filter_time = range_tidal_data(all_dates, self.feature['ID'], self.filter_product['args']['tide_range'],
                                               self.filter_product['args']['tide_percent'], self.feature['lon'],
                                               self.feature['lat'])
            else:
                # This is for low/high composite
                all_list, list_low, list_high, ebb_flow = \
                    extract_otps_computed_data(all_dates, date_ranges,
                                               self.filter_product['args']['tide_percent'], self.feature['lon'],
                                               self.feature['lat'])
                filter_time = list_low if self.filter_product['args']['type'] == 'low' else list_high
                # filter out dates as per sub classification of ebb flow
                if self.filter_product['args'].get('sub_class'):
                    filter_time = get_ebb_flow(self.filter_product, list_low, list_high, ebb_flow)
                    poly_x = self.filter_product['args']['sub_class'] + "_" + str(self.feature['lon'])
                    poly_index = (poly_x, self.feature['lat'])
                _LOG.info('\n DATE LIST for feature %d length %d, time period: %s \t%s',
                          self.feature['ID'], len(filter_time), date_ranges, str(filter_time))
        else:
            poly_index = ()
            filter_time = []
        return poly_index, filter_time

    def __call__(self, index, sources_spec, date_ranges):
        """
        Generate the required tasks through time and across a feature ID of a polygon.

        feature id is passed through input_region and is processed after filtering the relevant dates
        that will both result in only datasets covering the poly.

        :param index: Datacube Index
        :return:
        """
        assert 'feature_id' in self.input_region
        with fiona.open(self.input_region['from_file']) as input_region:
            for feature in input_region:
                feature_id = feature['properties']['ID']
                # capture filename and feature id to get boundary info in execute task
                if feature_id in self.input_region['feature_id']:
                    self.feature = feature['properties']
                    break
        if len(self.feature) == 0:
            _LOG.info("Feature id %s not found in the polygon", str(feature_id))
            raise PolygonException()
        make_tile = ArbitraryTileMaker(index, input_region, self.storage, self.filter_product)
        dc = make_tile(product=None, time=None, group_by=None, filter_time=None, geopoly=None, poly_dates=1)
        boundary_polygon = geom_from_file(self.input_region['from_file'], self.input_region['feature_id'])
        # Get all dates within the date_range
        all_dates = list_poly_dates(dc, boundary_polygon, sources_spec, date_ranges)
        # Set the poly index and get filter time as per product
        poly_index, filter_time = self.get_filter_product(all_dates, date_ranges)

        for time_period in date_ranges:
            task = StatsTask(time_period=time_period, tile_index=poly_index)
            for source_spec in sources_spec:
                group_by_name = source_spec.get('group_by', 'solar_day')

                # Build Tile
                ep_range = time_period
                if source_spec.get('time'):
                    # No need to do if start date is more than the allowed date
                    if ep_range[0] > datetime.strptime(source_spec['time'][1], "%Y-%m-%d"):
                        continue
                    # reset the end date in case it is more than filtered allowed date
                    if ep_range[1] > datetime.strptime(source_spec['time'][1], "%Y-%m-%d"):
                        ep_range = (ep_range[0], datetime.strptime(source_spec['time'][1], "%Y-%m-%d"))
                data = make_tile(product=source_spec['product'], time=ep_range,
                                 group_by=group_by_name, filter_time=filter_time,
                                 geopoly=boundary_polygon, poly_dates=0)
                masks = [make_tile(product=mask['product'], time=ep_range,
                                   group_by=group_by_name, filter_time=filter_time,
                                   geopoly=boundary_polygon, poly_dates=0)
                         for mask in source_spec.get('masks', [])]
                if data is None:
                    continue
                _LOG.info("source details for %s and values %s", source_spec['product'],
                          str(data.sources.time.values))
                task.sources.append({
                    'data': data,
                    'masks': masks,
                    'spec': source_spec,
                    })

            if task.sources:
                _LOG.info('Created task for time period: %s', time_period)
                yield task


if __name__ == '__main__':
    main()<|MERGE_RESOLUTION|>--- conflicted
+++ resolved
@@ -10,7 +10,7 @@
 import logging
 from functools import partial
 from textwrap import dedent
-from .utils.qsub import with_qsub_runner
+
 
 import click
 import numpy as np
@@ -31,17 +31,16 @@
 from datacube.ui import click as ui
 from datacube.ui.click import to_pathlib
 from datacube.utils import read_documents, import_function
-from datacube_stats.utils.dates import date_sequence
+from datacube_stats.utils.dates import date_sequence, filter_time_by_source
 from datacube_stats.models import StatsTask, OutputProduct
 from datacube_stats.output_drivers import OUTPUT_DRIVERS, OutputFileAlreadyExists
 from datacube_stats.statistics import StatsConfigurationError, STATS
 from datacube_stats.timer import MultiTimer
 from datacube_stats.utils import tile_iter, sensible_mask_invalid_data, sensible_where, sensible_where_inplace
 from datacube_stats.utils import cast_back, pickle_stream, unpickle_stream, _find_periods_with_data
-from datacube_stats.utils.tide_utility import range_tidal_data, extract_otps_computed_data, geom_from_file
-from datacube_stats.utils.tide_utility import get_hydrological_months, list_poly_dates, get_ebb_flow
-from datetime import datetime
-
+from datacube_stats.utils.tide_utility import geom_from_file, list_poly_dates, get_filter_product
+
+from .utils.qsub import with_qsub_runner
 from .utils.query import multi_product_list_cells
 from .utils import report_unmatched_datasets
 from .utils import sorted_interleave
@@ -815,8 +814,11 @@
         _LOG.info('Generating date filtered polygon images.')
         return GeneratePolygonTasks(input_region=input_region, filter_product=filter_product, storage=storage)
 
-    elif 'tile' in input_region:  # List of tiles
-        return GriddedTaskGenerator(storage, tile_indexes=input_region['tile'])
+    elif 'tile' in input_region:  # For one tile
+        return GriddedTaskGenerator(storage, tile_indexes=[input_region['tile']])
+
+    elif 'tiles' in input_region:  # List of tiles
+        return GriddedTaskGenerator(storage, tile_indexes=input_region['tiles'])
 
     elif 'geometry' in input_region:  # Larger spatial region
         # A large, multi-tile input region, specified as geojson. Output will be individual tiles.
@@ -872,22 +874,6 @@
             timer = MultiTimer().start('creating_tasks')
             created_tasks = 0
 
-<<<<<<< HEAD
-            # Tasks are grouped by tile_index, and may contain sources from multiple places
-            # Each source may be masked by multiple masks
-            tasks = {}
-            for source_spec in sources_spec:
-                ep_range = time_period
-                if source_spec.get('time'):
-                    # No need to do if start date is more than the allowed date
-                    if ep_range[0] > datetime.strptime(source_spec['time'][1], "%Y-%m-%d"):
-                        continue
-                    # reset the end date in case it is more than filtered allowed date
-                    if ep_range[1] > datetime.strptime(source_spec['time'][1], "%Y-%m-%d"):
-                        ep_range = (ep_range[0], datetime.strptime(source_spec['time'][1], "%Y-%m-%d"))
-                group_by_name = source_spec.get('group_by', DEFAULT_GROUP_BY)
-                source_filter = source_spec.get('source_filter', None)
-=======
             if self.tile_indexes is not None:
                 for tile_index in self.tile_indexes:
                     for task in self.collect_tasks(workflow, time_period, sources_spec, tile_index):
@@ -897,7 +883,6 @@
                 for task in self.collect_tasks(workflow, time_period, sources_spec):
                     created_tasks += 1
                     yield task
->>>>>>> f28d1509
 
             # is timing it still appropriate here?
             timer.pause('creating_tasks')
@@ -911,44 +896,27 @@
         # Each source may be masked by multiple masks
         tasks = {}
 
-<<<<<<< HEAD
-                (data, *masks), unmatched_ = multi_product_list_cells(all_products, workflow,
-                                                                      product_query=product_query,
-                                                                      cell_index=self.cell_index,
-                                                                      time=ep_range,
-                                                                      group_by=group_by_name,
-                                                                      geopolygon=self.geopolygon)
-=======
         for source_spec in sources_spec:
+            ep_range = filter_time_by_source(source_spec.get('time'), time_period)
+            if ep_range is None:
+                _LOG.info("Datasets not included for %s and time range for %s", source_spec['product'], time_period)
+                continue
             group_by_name = source_spec.get('group_by', DEFAULT_GROUP_BY)
->>>>>>> f28d1509
 
             products = [source_spec['product']] + [mask['product']
                                                    for mask in source_spec.get('masks', [])]
-
-<<<<<<< HEAD
-                for tile_index, sources in data.items():
-                    task = tasks.setdefault(tile_index, StatsTask(time_period=ep_range, tile_index=tile_index))
-                    task.sources.append({
-                        'data': sources,
-                        'masks': [mask.get(tile_index) for mask in masks],
-                        'spec': source_spec,
-                    })
-=======
             product_query = {products[0]: {'source_filter': source_spec.get('source_filter', None)}}
->>>>>>> f28d1509
-
             (data, *masks), unmatched_ = multi_product_list_cells(products, workflow,
                                                                   product_query=product_query,
                                                                   cell_index=tile_index,
-                                                                  time=time_period,
+                                                                  time=ep_range,
                                                                   group_by=group_by_name,
                                                                   geopolygon=self.geopolygon)
 
             self._total_unmatched += report_unmatched_datasets(unmatched_[0], _LOG.warning)
 
             for tile, sources in data.items():
-                task = tasks.setdefault(tile_index, StatsTask(time_period=time_period, tile_index=tile))
+                task = tasks.setdefault(tile, StatsTask(time_period=ep_range, tile_index=tile))
                 task.sources.append({
                     'data': sources,
                     'masks': [mask.get(tile) for mask in masks],
@@ -993,16 +961,11 @@
             task = StatsTask(time_period)
 
             for source_spec in sources_spec:
-                ep_range = time_period
-                if source_spec.get('time'):
-                    # No need to do if start date is more than the allowed date
-                    if ep_range[0] > datetime.strptime(source_spec['time'][1], "%Y-%m-%d"):
-                        continue
-                    # reset the end date in case it is more than filtered allowed date
-                    if ep_range[1] > datetime.strptime(source_spec['time'][1], "%Y-%m-%d"):
-                        ep_range = (ep_range[0], datetime.strptime(source_spec['time'][1], "%Y-%m-%d"))
+                ep_range = filter_time_by_source(source_spec.get('time'), time_period)
+                if ep_range is None:
+                    _LOG.info("Datasets not included for %s and time range for %s", source_spec['product'], time_period)
+                    continue
                 group_by_name = source_spec.get('group_by', DEFAULT_GROUP_BY)
-
                 # Build Tile
                 data = make_tile(product=source_spec['product'], time=ep_range, group_by=group_by_name)
 
@@ -1084,10 +1047,10 @@
 
 class GeneratePolygonTasks(object):
     """
-    Make stats tasks for a defined spatial region, that doesn't fit into a standard grid.
+    Make stats tasks for a polygon region, for a particular feature id.
     :param index: database index
-    :param input_region: dictionary of query parameters defining the target input region. Usually
-                         x/y spatial boundaries.
+    :param input_region: A feature id, defining unique polygon from input region. The geometry captured and passed
+                         on to datacube, filtered out by OTPS model or hydrological months.
     :return:
     """
     def __init__(self, input_region, filter_product, storage):
@@ -1095,45 +1058,6 @@
         self.filter_product = filter_product
         self.storage = storage
         self.feature = {}
-
-    def get_filter_product(self, all_dates, date_ranges):
-        # Test for dry/wet products
-        if self.filter_product.get('method') == 'by_hydrological_months':
-            # get the year id and geometry for dry or wet type
-            self.filter_product['year'] = {k: v for k, v in self.feature.items() if "DY" in k.upper()} \
-                if self.filter_product.get('type') == 'dry' else \
-                {k: v for k, v in self.feature.items() if "WY" in k.upper()}
-            poly_y = "_".join(x for x in [v for k, v in self.filter_product['year'].items()])
-            poly_index = (str(self.feature['ID']), poly_y)
-            filter_time = get_hydrological_months(self.filter_product)
-        elif self.filter_product.get('method') == 'by_tide_height':
-            poly_x = str(self.feature['ID']) + '_' + str(self.feature['lon'])
-            poly_y = str(self.feature['lat']) + '_PER_' + str(self.filter_product['args']['tide_percent'])
-            poly_index = (poly_x, poly_y)
-            # get all relevant date time lists
-            if self.filter_product['args'].get('tide_range'):
-                # It is ITEM product
-                filter_time = range_tidal_data(all_dates, self.feature['ID'], self.filter_product['args']['tide_range'],
-                                               self.filter_product['args']['tide_percent'], self.feature['lon'],
-                                               self.feature['lat'])
-            else:
-                # This is for low/high composite
-                all_list, list_low, list_high, ebb_flow = \
-                    extract_otps_computed_data(all_dates, date_ranges,
-                                               self.filter_product['args']['tide_percent'], self.feature['lon'],
-                                               self.feature['lat'])
-                filter_time = list_low if self.filter_product['args']['type'] == 'low' else list_high
-                # filter out dates as per sub classification of ebb flow
-                if self.filter_product['args'].get('sub_class'):
-                    filter_time = get_ebb_flow(self.filter_product, list_low, list_high, ebb_flow)
-                    poly_x = self.filter_product['args']['sub_class'] + "_" + str(self.feature['lon'])
-                    poly_index = (poly_x, self.feature['lat'])
-                _LOG.info('\n DATE LIST for feature %d length %d, time period: %s \t%s',
-                          self.feature['ID'], len(filter_time), date_ranges, str(filter_time))
-        else:
-            poly_index = ()
-            filter_time = []
-        return poly_index, filter_time
 
     def __call__(self, index, sources_spec, date_ranges):
         """
@@ -1162,22 +1086,17 @@
         # Get all dates within the date_range
         all_dates = list_poly_dates(dc, boundary_polygon, sources_spec, date_ranges)
         # Set the poly index and get filter time as per product
-        poly_index, filter_time = self.get_filter_product(all_dates, date_ranges)
-
+        poly_index, filter_time = get_filter_product(self.filter_product, self.feature, all_dates, date_ranges)
         for time_period in date_ranges:
             task = StatsTask(time_period=time_period, tile_index=poly_index)
             for source_spec in sources_spec:
+                ep_range = filter_time_by_source(source_spec.get('time'), time_period)
+                if ep_range is None:
+                    _LOG.info("Datasets not included for %s and time range for %s", source_spec['product'], time_period)
+                    continue
                 group_by_name = source_spec.get('group_by', 'solar_day')
 
                 # Build Tile
-                ep_range = time_period
-                if source_spec.get('time'):
-                    # No need to do if start date is more than the allowed date
-                    if ep_range[0] > datetime.strptime(source_spec['time'][1], "%Y-%m-%d"):
-                        continue
-                    # reset the end date in case it is more than filtered allowed date
-                    if ep_range[1] > datetime.strptime(source_spec['time'][1], "%Y-%m-%d"):
-                        ep_range = (ep_range[0], datetime.strptime(source_spec['time'][1], "%Y-%m-%d"))
                 data = make_tile(product=source_spec['product'], time=ep_range,
                                  group_by=group_by_name, filter_time=filter_time,
                                  geopoly=boundary_polygon, poly_dates=0)
