--- conflicted
+++ resolved
@@ -5,10 +5,7 @@
 from __future__ import absolute_import
 
 from datacube_stats.statistics import nan_percentile, argpercentile, axisindex
-<<<<<<< HEAD
-=======
 import datacube_stats.statistics
->>>>>>> 79a7588c
 import numpy as np
 import xarray as xr
 
@@ -69,11 +66,7 @@
     assert dataarray.dims == ('x', 'y')
 
 
-<<<<<<< HEAD
-@pytest.mark.xfail(reason='Needs implementation')
-=======
 @pytest.mark.xfail
->>>>>>> 79a7588c
 def test_masked_count():
 
     arr = np.random.random((100, 100, 5))
@@ -106,12 +99,5 @@
 
     assert result.band1.dims == result.band2.dims == ('y', 'x')
 
-<<<<<<< HEAD
-
-@pytest.mark.xfail
-def test_fuse_wofs(val1, val2):
-    pass
-=======
     # The two bands had the same inputs, so should have the same result
-    assert (result.band1 == result.band2).all()
->>>>>>> 79a7588c
+    assert (result.band1 == result.band2).all()